import re
import json
from typing import Dict, Any
import requests
import os
import numpy as np
import uuid
import datetime
import pathlib

#TODO: allow to choose different provider later + dynamic routing when token expired
API_URL = "https://api.cerebras.ai/v1/chat/completions"
CEREBRAS_API_KEY = os.environ['CEREBRAS_API_KEY']

HEADERS = {"Authorization": f"Bearer {CEREBRAS_API_KEY}", "Content-Type": "application/json"}
JSON_OBJ_RE = re.compile(r"(\{[\s\S]*\})", re.MULTILINE)

INPUT_TOKEN_COUNT = np.array([], dtype=int)
OUTPUT_TOKEN_COUNT = np.array([], dtype=int)
TOTAL_TOKEN_COUNT = np.array([], dtype=int)
TOTAL_TOKEN_COUNT_EACH_GENERATION = np.array([])
TIME_INFOs = {}


def _post_chat(messages: list, model: str, temperature: float = 0.2, timeout: int = 60) -> str:
    payload = {"model": model, "messages": messages, "temperature": temperature}
    resp = requests.post(API_URL, headers=HEADERS, json=payload, timeout=timeout)
    resp.raise_for_status()
    data = resp.json()

<<<<<<< HEAD
    # save_to_local('test/raw_resp.json', content=data)
=======
    save_to_local('test/raw_resp.json', content=data)	
>>>>>>> 52ff76ed

    #? Must update within _post_chat because it the original function for LLM generation
    update_token_count(token_usage=data['usage']) # get data['usages']['prompt_tokens'] & data['usages']['completion_tokens']
    update_time_info(time_info=data['time_info'])

    # handle various shapes
    if "choices" in data and len(data["choices"]) > 0:
        # prefer message.content
        ch = data["choices"][0]

        if isinstance(ch, dict) and "message" in ch and "content" in ch["message"]:
            return ch["message"]["content"]

        if "text" in ch:
            return ch["text"]

    print(f'Generation Time: {data["time_info"]}')
    # final fallback
    raise RuntimeError("Unexpected HF response shape: " + json.dumps(data)[:200])


def _safe_extract_json(text: str) -> dict:
    # remove triple backticks
    text = re.sub(r"```(?:json)?\n?", "", text)
    m = JSON_OBJ_RE.search(text)

    if not m:
        raise ValueError("No JSON object found in model output.")
    js = m.group(1)

    # try load, fix trailing commas
    try:
        return json.loads(js)
    except json.JSONDecodeError:
        fixed = re.sub(r",\s*([}\]])", r"\1", js)
        return json.loads(fixed)


def generate_mcqs_from_text(
    source_text: str,
    n: int = 3,
    model: str = "gpt-oss-120b",
    temperature: float = 0.2,
) -> Dict[str, Any]:
    system_message = {
        "role": "system",
        "content": (
            "Bạn là một trợ lý hữu ích chuyên tạo câu hỏi trắc nghiệm. "
            "Chỉ TRẢ VỀ duy nhất một đối tượng JSON theo đúng schema sau và không có bất kỳ văn bản nào khác:\n\n"
            "{\n"
            '  "1": { "câu hỏi": "...", "lựa chọn": {"a":"...","b":"...","c":"...","d":"..."}, "đáp án":"..."},\n'
            '  "2": { ... }\n'
            "}\n\n"
            "Lưu ý:\n"
            f"- Tạo đúng {n} mục, đánh số từ 1 tới {n}.\n"
            "- Khóa 'lựa chọn' phải có các phím a, b, c, d.\n"
            "- 'đáp án' phải là toàn văn đáp án đúng (không phải ký tự chữ cái), và giá trị này phải khớp chính xác với một trong các giá trị trong 'lựa chọn'.\n"
            "- Không kèm giải thích hay trường thêm.\n"
            "- Các phương án sai (distractors) phải hợp lý và không lặp lại."
        )
    }
    user_message = {
        "role": "user",
        "content": (
            f"Hãy tạo {n} câu hỏi trắc nghiệm từ nội dung dưới đây. Dùng nội dung này làm nguồn duy nhất để trả lời."
            "Nếu nội dung quá ít để tạo câu hỏi chính xác, hãy tạo các phương án hợp lý nhưng có thể biện minh được.\n\n"
            f"Nội dung:\n\n{source_text}"
        )
    }

    raw = _post_chat([system_message, user_message], model=model, temperature=temperature)
    parsed = _safe_extract_json(raw)

    # validate structure and length
    if not isinstance(parsed, dict) or len(parsed) != n:
        raise ValueError(f"Generator returned invalid structure. Raw:\n{raw}")
    return parsed


# helpers to read/reset token counts
def get_token_count_record():
    global TOTAL_TOKEN_COUNT_EACH_GENERATION
    TOTAL_TOKEN_COUNT_EACH_GENERATION = np.append(TOTAL_TOKEN_COUNT_EACH_GENERATION, np.sum(TOTAL_TOKEN_COUNT))

    token_record = {
        'INPUT_token_count': np.sum(INPUT_TOKEN_COUNT),
        'OUTPUT_token_count': np.sum(OUTPUT_TOKEN_COUNT),
        'AVG_INPUT_token_count': np.average(INPUT_TOKEN_COUNT),
        'AVG_OUTPUT_token_count': np.average(OUTPUT_TOKEN_COUNT),
        'TOTAL_token_count': TOTAL_TOKEN_COUNT,
        'TOTAL_token_count_PER_GENERATION - ': TOTAL_TOKEN_COUNT_EACH_GENERATION,
        'AVG_TOTAL_token_count_PER_GENERATION': [np.average(TOTAL_TOKEN_COUNT_EACH_GENERATION), len(TOTAL_TOKEN_COUNT_EACH_GENERATION)],
    }

    return token_record


def reset_token_count(reset_all=None):
    """Call in app.py. For Reset Token Count after 1 Generation Session"""
    global INPUT_TOKEN_COUNT, OUTPUT_TOKEN_COUNT, TOTAL_TOKEN_COUNT, TOTAL_TOKEN_COUNT_EACH_GENERATION

    INPUT_TOKEN_COUNT = np.array([])
    OUTPUT_TOKEN_COUNT = np.array([])
    TOTAL_TOKEN_COUNT = np.array([])

    if reset_all:
        TOTAL_TOKEN_COUNT_EACH_GENERATION = np.array([])


def update_token_count(token_usage):
    """Update Token Count for each generation
    "usage": {
        "prompt_tokens": 1209,
        "completion_tokens": 313,
        "total_tokens": 1522,
        "prompt_tokens_details": {
        "cached_tokens": 0
    }
    """
    global INPUT_TOKEN_COUNT, OUTPUT_TOKEN_COUNT, TOTAL_TOKEN_COUNT # get value from global
    prompt_tokens = token_usage['prompt_tokens'] # INPUT token
    completion_tokens = token_usage['completion_tokens'] # OUTPUT token
    total_tokens = token_usage['total_tokens'] # TOTAL token

    INPUT_TOKEN_COUNT = np.append(INPUT_TOKEN_COUNT, prompt_tokens)
    OUTPUT_TOKEN_COUNT = np.append(OUTPUT_TOKEN_COUNT, completion_tokens)
    TOTAL_TOKEN_COUNT = np.append(TOTAL_TOKEN_COUNT, total_tokens)

    # print("Input Token Increase:", INPUT_TOKEN_COUNT)
    # print("Output Token Increase:", OUTPUT_TOKEN_COUNT)


def save_logs(record: dict, log_path:str = "logs/generation_log.jsonl"):
    """
    Append log to log_path
    record: dict with keys you want to store (e.g. filename, input/output token_count, collection, etc..)
    """
    # create file if not exist
    p = pathlib.Path(log_path)
    p.parent.mkdir(parents=True, exist_ok=True)

    # add id/timestampt if missing
    record.setdefault('id', str(uuid.uuid4()))
    record.setdefault('timestamp_utc', datetime.datetime.now(datetime.timezone.utc).isoformat() + "Z") # get current time at timezone

    # append as 1 json file for each generation
    with open(p, "a", encoding='utf-8') as f:
        f.write(json.dumps(record, ensure_ascii=False) + "\n")


def update_time_info(time_info):
    """
    "time_info": {
        "queue_time": 0.000600429,
        "prompt_time": 0.052739054,
        "completion_time": 0.15692187,
        "total_time": 0.2117476463317871,
        "created": 1755599458
    }
    """
    time_info['created'] = time_info
    time_info['created'].pop('created')


def get_time_info():
    global TIME_INFOs
    return TIME_INFOs
    # token_record = {
    #     'completion_time': np.sum(INPUT_TOKEN_COUNT),
    #     'total_time': np.sum(OUTPUT_TOKEN_COUNT),
    # }

def log_pipeline(path, content):
    print("Save result to test/mcq_output.json")
    save_to_local(path=path, content=content)
    token_record = get_token_count_record()

    print("Token Record:")
    for record, value in token_record.items():
        print(f'{record}:{value}', '\n')

    reset_token_count()

def save_to_local(path, content):
    """
        path = 'test/raw_data.json'
        path = 'test/mcq_output.json'
        path = 'test/extract_output.md'

    """
    p = pathlib.Path(path)
    p.parent.mkdir(parents=True, exist_ok=True) # create folder if missing
    p.touch(exist_ok=True) # create file if missing

    if path.lower().endswith('.json'):
        with open(path, 'w', encoding='utf-8') as f:
            f.write(json.dumps(content, ensure_ascii=False, indent=2))
    else:
        with open(path, 'w', encoding='utf-8') as f:
            f.write(f'{content}') # md, txt<|MERGE_RESOLUTION|>--- conflicted
+++ resolved
@@ -28,11 +28,7 @@
     resp.raise_for_status()
     data = resp.json()
 
-<<<<<<< HEAD
-    # save_to_local('test/raw_resp.json', content=data)
-=======
-    save_to_local('test/raw_resp.json', content=data)	
->>>>>>> 52ff76ed
+    save_to_local('test/raw_resp.json', content=data)
 
     #? Must update within _post_chat because it the original function for LLM generation
     update_token_count(token_usage=data['usage']) # get data['usages']['prompt_tokens'] & data['usages']['completion_tokens']
