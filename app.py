--- conflicted
+++ resolved
@@ -166,10 +166,8 @@
     return {"mcqs": mcqs, "validation": validation_report}
 
 
-<<<<<<< HEAD
-
-=======
->>>>>>> 52ff76ed
+
+
 @app.post("/generate", response_model=GenerateResponse)
 async def generate_endpoint(
     background_tasks: BackgroundTasks,
