--- conflicted
+++ resolved
@@ -1,9 +1,6 @@
 .vscode
 pdfs
-<<<<<<< HEAD
-=======
 app/__pycache__
->>>>>>> 0eec0511
 
 *.png
 *.jpg
