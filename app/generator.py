import re
import random
import fitz
import numpy as np
import os
from typing import List, Optional, Tuple, Dict, Any
from sentence_transformers import SentenceTransformer
from uuid import uuid4
import pymupdf4llm
<<<<<<< HEAD
=======
from utils import save_to_local
>>>>>>> 52ff76ed

try:
    from qdrant_client import QdrantClient
    from qdrant_client.http.models import (
        PointStruct,
        Filter,
        FieldCondition,
        MatchValue,
        Distance,
        VectorParams,
    )
    from qdrant_client.http import models as rest
    _HAS_QDRANT = True
except Exception:
    _HAS_QDRANT = False

try:
    import faiss
    _HAS_FAISS = True
except Exception:
    _HAS_FAISS = False

from utils import generate_mcqs_from_text, _post_chat, _safe_extract_json, save_to_local

class RAGMCQ:
    def __init__(
        self,
        embedder_model: str = "sentence-transformers/paraphrase-multilingual-MiniLM-L12-v2",
        generation_model: str = "gpt-oss-120b",
        qdrant_url: str = os.environ.get('QDRANT_URL') or "",
        qdrant_api_key: str = os.environ.get('QDRANT_API_KEY') or "",
        qdrant_prefer_grpc: bool = False,
    ):
        self.embedder = SentenceTransformer(embedder_model)
        self.generation_model = generation_model
        self.embeddings = None   # np.array of shape (N, D)
        self.texts = []          # list of chunk texts
        self.metadata = []       # list of dicts (page, chunk_id, char_range)
        self.index = None
        self.dim = self.embedder.get_sentence_embedding_dimension()

        self.qdrant = None
        self.qdrant_url = qdrant_url
        self.qdrant_api_key = qdrant_api_key
        self.qdrant_prefer_grpc = qdrant_prefer_grpc

        if qdrant_url:
            self.connect_qdrant(qdrant_url, qdrant_api_key, qdrant_prefer_grpc)

    def extract_pages(
            self,
            pdf_path: str,
            *,
            pages: Optional[List[int]] = None,
            ignore_images: bool = False,
            dpi: int = 150
        ) -> List[str]:
            doc = fitz.open(pdf_path)
            try:
                # request page-wise output (page_chunks=True -> list[dict] per page)
                page_dicts = pymupdf4llm.to_markdown(
                    doc,
                    pages=pages,
                    ignore_images=ignore_images,
                    dpi=dpi,
                    page_chunks=True,
                )

                # to_markdown(..., page_chunks=True) returns a list of dicts, each has key "text" (markdown)
                pages_md: List[str] = []
                for p in page_dicts:
                    txt = p.get("text", "") or ""
                    pages_md.append(txt.strip())

                return pages_md
            finally:
                doc.close()

        # pages = []
        # with pdfplumber.open(pdf_path) as pdf:
        #     for p in pdf.pages:
        #         txt = p.extract_text() or ""
        #         pages.append(txt.strip())
        # return pages

    def chunk_text(self, text: str, max_chars: int = 1200) -> List[str]:
        text = text.strip()
        if not text:
            return []
        if len(text) <= max_chars:
            return [text]

        # split by sentence-like boundaries
        sentences = re.split(r'(?<=[\.\?\!])\s+', text)
        chunks = []
        cur = ""
        for s in sentences:
            if len(cur) + len(s) + 1 <= max_chars:
                cur += (" " if cur else "") + s
            else:
                if cur:
                    chunks.append(cur)
                cur = s
        if cur:
            chunks.append(cur)

        # if still too long, hard-split
        final = []
        for c in chunks:
            if len(c) <= max_chars:
                final.append(c)
            else:
                for i in range(0, len(c), max_chars):
                    final.append(c[i:i+max_chars])
        return final

    def build_index_from_pdf(self, pdf_path: str, max_chars: int = 1200):
        pages = self.extract_pages(pdf_path)

        self.texts = []
        self.metadata = []

        for p_idx, page_text in enumerate(pages, start=1):
            chunks = self.chunk_text(page_text or "", max_chars=max_chars)
            for cid, ch in enumerate(chunks, start=1):
                self.texts.append(ch)
                self.metadata.append({"page": p_idx, "chunk_id": cid, "length": len(ch)})

        if not self.texts:
            raise RuntimeError("No text extracted from PDF.")

        save_to_local('../test/text_chunks.md', file_content=self.texts)

        # compute embeddings
        emb = self.embedder.encode(self.texts, convert_to_numpy=True, show_progress_bar=True)
        self.embeddings = emb.astype("float32")
        self._build_faiss_index()

    def _build_faiss_index(self):
        if _HAS_FAISS:
            d = self.embeddings.shape[1]
            index = faiss.IndexFlatIP(d)  # inner product -> cosine if vectors normalized
            faiss.normalize_L2(self.embeddings)
            index.add(self.embeddings)
            self.index = index
        else:
            # store normalized embeddings and use brute-force numpy
            norms = np.linalg.norm(self.embeddings, axis=1, keepdims=True) + 1e-10
            self.embeddings = self.embeddings / norms
            self.index = None

    def _retrieve(self, query: str, top_k: int = 3) -> List[Tuple[int, float]]:
        q_emb = self.embedder.encode([query], convert_to_numpy=True).astype("float32")

        if _HAS_FAISS:
            faiss.normalize_L2(q_emb)
            D_list, I_list = self.index.search(q_emb, top_k)
            # D are inner products; return list of (idx, score)
            return [(int(i), float(d)) for i, d in zip(I_list[0], D_list[0]) if i != -1]
        else:
            qn = q_emb / (np.linalg.norm(q_emb, axis=1, keepdims=True) + 1e-10)
            sims = (self.embeddings @ qn.T).squeeze(axis=1)
            idxs = np.argsort(-sims)[:top_k]
            return [(int(i), float(sims[i])) for i in idxs]

    def generate_from_pdf(
        self,
        pdf_path: str,
        n_questions: int = 10,
        mode: str = "rag", # per_page or rag
        questions_per_page: int = 3, # for per_page mode
        top_k: int = 3, # chunks to retrieve for each question in rag mode
        temperature: float = 0.2,
    ) -> Dict[str, Any]:
        # build index
        self.build_index_from_pdf(pdf_path)

        output: Dict[str, Any] = {}
        qcount = 0

        if mode == "per_page":
            # iterate pages -> chunks
            for idx, meta in enumerate(self.metadata):
                chunk_text = self.texts[idx]

                if not chunk_text.strip():
                    continue
                to_gen = questions_per_page

                # ask generator
                try:
                    mcq_block = generate_mcqs_from_text(
                        chunk_text, n=to_gen, model=self.generation_model, temperature=temperature
                    )
                except Exception as e:
                    # skip this chunk if generator fails
                    print(f"Generator failed on page {meta['page']} chunk {meta['chunk_id']}: {e}")
                    continue

                for item in sorted(mcq_block.keys(), key=lambda x: int(x)):
                    qcount += 1
                    output[str(qcount)] = mcq_block[item]
                    if qcount >= n_questions:
                        return output

            return output

        elif mode == "rag":
            # strategy: create a few natural short queries by sampling sentences or using chunk summaries.
            # create queries by sampling chunk text sentences.
            # stop when n_questions reached or max_attempts exceeded.
            attempts = 0
            max_attempts = n_questions * 4

            while qcount < n_questions and attempts < max_attempts:
                attempts += 1
                # create a seed query: pick a random chunk, pick a sentence from it
                seed_idx = random.randrange(len(self.texts))
                chunk = self.texts[seed_idx]

                #? Investigate Chunking Strategy
<<<<<<< HEAD
                with open("chunks.txt", "a", encoding="utf-8") as f: 
                    f.write(chunk + "\n")
=======
                with open("chunks.txt", "a", encoding="utf-8") as f: f.write(chunk + "\n")
>>>>>>> 52ff76ed

                sents = re.split(r'(?<=[\.\?\!])\s+', chunk)
                seed_sent = random.choice([s for s in sents if len(s.strip()) > 20]) if sents else chunk[:200]
                query = f"Create questions about: {seed_sent}"

                # retrieve top_k chunks
                retrieved = self._retrieve(query, top_k=top_k)
                context_parts = []
                for ridx, score in retrieved:
                    md = self.metadata[ridx]
                    context_parts.append(f"[page {md['page']}] {self.texts[ridx]}")
                context = "\n\n".join(context_parts)

                save_to_local('../test/context.md', context)


                # call generator for 1 question (or small batch) with the retrieved context
                try:
                    # request 1 question at a time to keep diversity
                    mcq_block = generate_mcqs_from_text(
                        context, n=1, model=self.generation_model, temperature=temperature
                    )

                except Exception as e:
                    print(f"Generator failed during RAG attempt {attempts}: {e}")
                    continue

                # append result(s)
                for item in sorted(mcq_block.keys(), key=lambda x: int(x)):
                    qcount += 1
                    output[str(qcount)] = mcq_block[item]
                    if qcount >= n_questions:
                        return output

            return output
        else:
            raise ValueError("mode must be 'per_page' or 'rag'.")

    def validate_mcqs(
        self,
        mcqs: Dict[str, Any],
        top_k: int = 4,
        similarity_threshold: float = 0.5,
        evidence_score_cutoff: float = 0.5,
        use_model_verification: bool = True,
        model_verification_temperature: float = 0.0,
    ) -> Dict[str, Any]:
        if self.embeddings is None or not self.texts:
            raise RuntimeError("Index/embeddings not built. Run build_index_from_pdf() first.")

        report: Dict[str, Any] = {}

        # helper: semantic similarity search on statement -> returns list of (idx, score)
        def semantic_search(statement: str, k: int = top_k):
            q_emb = self.embedder.encode([statement], convert_to_numpy=True).astype("float32")

            if _HAS_FAISS:
                faiss.normalize_L2(q_emb)
                D_list, I_list = self.index.search(q_emb, k)
                # D are inner products; return list of (idx, score)
                return [(int(i), float(d)) for i, d in zip(I_list[0], D_list[0]) if i != -1]
            else:
                qn = q_emb / (np.linalg.norm(q_emb, axis=1, keepdims=True) + 1e-10)
                sims = (self.embeddings @ qn.T).squeeze(axis=1)
                idxs = np.argsort(-sims)[:k]
                return [(int(i), float(sims[i])) for i in idxs]

        # helper: verify with model (strict JSON in response)
        def _verify_with_model(question_text: str, options: Dict[str, str], correct_text: str, context_text: str):
            system = {
                "role": "system",
                "content": (
                    "Bạn là một trợ lý đánh giá tính thực chứng của câu hỏi trắc nghiệm dựa trên đoạn văn được cung cấp. Luôn trả lời bằng Tiếng Việt"
                    "Hãy trả lời DUY NHẤT bằng JSON hợp lệ (không có văn bản khác) theo schema:\n\n"
                    "{\n"
                    '  "supported": true/false,            # câu trả lời đúng có được nội dung chứng thực không\n'
                    '  "confidence": 0.0-1.0,              # mức độ tự tin (số)\n'
                    '  "evidence": "cụm văn bản ngắn làm bằng chứng hoặc trích dẫn",\n'
                    '  "reason": "ngắn gọn, vì sao supported hoặc không"\n'
                    "}\n\n"
                    "Luôn dựa chỉ trên nội dung trong trường 'Context' dưới đây. Nếu nội dung không chứa bằng chứng, trả về supported: false."
                )
            }
            user = {
                "role": "user",
                "content": (
                    "Câu hỏi:\n" + question_text + "\n\n"
                    "Lựa chọn:\n" + "\n".join([f"{k}: {v}" for k, v in options.items()]) + "\n\n"
                    "Đáp án:\n" + correct_text + "\n\n"
                    "Context:\n" + context_text + "\n\n"
                    "Hãy trả lời như yêu cầu."
                )
            }

            raw = _post_chat([system, user], model=self.generation_model, temperature=model_verification_temperature)

            # parse JSON object in response
            try:
                parsed = _safe_extract_json(raw)
            except Exception as e:
                return {"error": f"Model verification failed to return JSON: {e}", "raw": raw}
            return parsed

        # iterate MCQs
        for qid, item in mcqs.items():
            q_text = item.get("câu hỏi", "").strip()
            options = item.get("lựa chọn", {})
            correct_text = item.get("đáp án", "").strip()

            # form a short declarative statement to embed: "Question: ... Answer: <correct>"
            statement = f"{q_text} Answer: {correct_text}"

            retrieved = semantic_search(statement, k=top_k)
            evidence_list = []
            max_sim = 0.0
            for idx, score in retrieved:
                if score >= evidence_score_cutoff:
                    evidence_list.append({
                        "idx": idx,
                        "page": self.metadata[idx].get("page", None),
                        "score": float(score),
                        "text": (self.texts[idx][:1000] + ("..." if len(self.texts[idx]) > 1000 else "")),
                    })

                if score > max_sim:
                    max_sim = float(score)

            supported_by_embeddings = max_sim >= similarity_threshold

            model_verdict = None
            if use_model_verification:
                # build a context string from top retrieved chunks (regardless of cutoff)
                context_parts = []
                for ridx, sc in retrieved:
                    md = self.metadata[ridx]
                    context_parts.append(f"[page {md.get('page')}] {self.texts[ridx]}")
                context_text = "\n\n".join(context_parts)

                try:
                    parsed = _verify_with_model(q_text, options, correct_text, context_text)
                    model_verdict = parsed
                except Exception as e:
                    model_verdict = {"error": f"verification exception: {e}"}

            report[qid] = {
                "supported_by_embeddings": bool(supported_by_embeddings),
                "max_similarity": float(max_sim),
                "evidence": evidence_list,
                "model_verdict": model_verdict,
            }

        return report

    def connect_qdrant(self, url: str, api_key: str = None, prefer_grpc: bool = False):
        if not _HAS_QDRANT:
            raise RuntimeError("qdrant-client is not installed. Install with `pip install qdrant-client`.")
        self.qdrant_url = url
        self.qdrant_api_key = api_key
        self.qdrant_prefer_grpc = prefer_grpc
        # Create client
        self.qdrant = QdrantClient(url=url, api_key=api_key, prefer_grpc=prefer_grpc)

    def _ensure_collection(self, collection_name: str):
        if self.qdrant is None:
            raise RuntimeError("Qdrant client not connected. Call connect_qdrant(...) first.")
        try:
            # get_collection will raise if not present
            _ = self.qdrant.get_collection(collection_name)
        except Exception:
            # create collection with vector size = self.dim
            vect_params = VectorParams(size=self.dim, distance=Distance.COSINE)
            self.qdrant.recreate_collection(collection_name=collection_name, vectors_config=vect_params)
            # recreate_collection ensures a clean collection; if you prefer to avoid wiping use create_collection instead.

    def save_pdf_to_qdrant(
        self,
        pdf_path: str,
        filename: str,
        collection: str,
        max_chars: int = 1200,
        batch_size: int = 64,
        overwrite: bool = False,
    ):
        if self.qdrant is None:
            raise RuntimeError("Qdrant client not connected. Call connect_qdrant(...) first.")

        # extract pages and chunks (re-using your existing helpers)
        pages = self.extract_pages(pdf_path)

        all_chunks = []
        all_meta = []
        for p_idx, page_text in enumerate(pages, start=1):
            chunks = self.chunk_text(page_text or "", max_chars=max_chars)
            for cid, ch in enumerate(chunks, start=1):
                all_chunks.append(ch)
                all_meta.append({"page": p_idx, "chunk_id": cid, "length": len(ch)})

        if not all_chunks:
            raise RuntimeError("No tSext extracted from PDF.")

        # ensure collection exists
        self._ensure_collection(collection)

        # optional: delete previous points for this filename if overwrite
        if overwrite:
            # delete by filter: filename == filename
            flt = Filter(must=[FieldCondition(key="filename", match=MatchValue(value=filename))])
            try:
                # qdrant-client delete uses delete(
                self.qdrant.delete(collection_name=collection, filter=flt)
            except Exception:
                # ignore if deletion fails
                pass

        # compute embeddings in batches
        embeddings = self.embedder.encode(all_chunks, convert_to_numpy=True, show_progress_bar=True)
        embeddings = embeddings.astype("float32")

        # prepare points
        points = []
        for i, (emb, md, txt) in enumerate(zip(embeddings, all_meta, all_chunks)):
            pid = str(uuid4())
            source_id = f"{filename}__p{md['page']}__c{md['chunk_id']}"
            payload = {
                "filename": filename,
                "page": md["page"],
                "chunk_id": md["chunk_id"],
                "length": md["length"],
                "text": txt,
                "source_id": source_id,
            }
            points.append(PointStruct(id=pid, vector=emb.tolist(), payload=payload))

            # upsert in batches
            if len(points) >= batch_size:
                self.qdrant.upsert(collection_name=collection, points=points)
                points = []

        # upsert remaining
        if points:
            self.qdrant.upsert(collection_name=collection, points=points)

        try:
            self.qdrant.create_payload_index(
                collection_name=collection,
                field_name="filename",
                field_schema=rest.PayloadSchemaType.KEYWORD
            )
        except Exception as e:
            print(f"Index creation skipped or failed: {e}")

        return {"status": "ok", "uploaded_chunks": len(all_chunks), "collection": collection, "filename": filename}

    def list_files_in_collection(
        self,
        collection: str,
        payload_field: str = "filename",
        batch_size: int = 500,
    ) -> List[str]:
        if self.qdrant is None:
            raise RuntimeError("Qdrant client not connected. Call connect_qdrant(...) first.")

        # ensure collection exists
        try:
            if not self.qdrant.collection_exists(collection):
                raise RuntimeError(f"Collection '{collection}' does not exist.")
        except Exception:
            # collection_exists may raise if server unreachable
            raise

        filenames = set()
        offset = None

        while True:
            # scroll returns (points, next_offset)
            pts, next_offset = self.qdrant.scroll(
                collection_name=collection,
                limit=batch_size,
                offset=offset,
                with_payload=[payload_field],
                with_vectors=False,
            )

            if not pts:
                break

            for p in pts:
                # p may be a dict-like or an object with .payload
                payload = None
                if hasattr(p, "payload"):
                    payload = p.payload
                elif isinstance(p, dict):
                    # older/newer variants might use nested structures: try common keys
                    payload = p.get("payload") or p.get("payload", None) or p
                else:
                    # best-effort fallback: convert to dict if possible
                    try:
                        payload = dict(p)
                    except Exception:
                        payload = None

                if not payload:
                    continue

                # extract candidate value(s)
                val = None
                if isinstance(payload, dict):
                    val = payload.get(payload_field)
                else:
                    # Some payload representations store fields differently; try attribute access
                    val = getattr(payload, payload_field, None)

                # If value is list-like, iterate, else add single
                if isinstance(val, (list, tuple, set)):
                    for v in val:
                        if v is not None:
                            filenames.add(str(v))
                elif val is not None:
                    filenames.add(str(val))

            # stop if no more pages
            if not next_offset:
                break
            offset = next_offset

        return sorted(filenames)

    def list_chunks_for_filename(self, collection: str, filename: str, batch: int = 256) -> List[Dict[str, Any]]:
        if self.qdrant is None:
            raise RuntimeError("Qdrant client not connected. Call connect_qdrant(...) first.")

        results = []
        offset = None
        while True:
            # scroll returns (points, next_offset)
            points, next_offset = self.qdrant.scroll(
                collection_name=collection,
                scroll_filter=Filter(
                    must=[
                        FieldCondition(key="filename", match=MatchValue(value=filename))
                    ]
                ),
                limit=batch,
                offset=offset,
                with_payload=True,
                with_vectors=False,
            )
            # points are objects (Record / ScoredPoint-like); get id and payload
            for p in points:
                # p.payload is a dict, p.id is point id
                results.append({"point_id": p.id, "payload": p.payload})
            if not next_offset:
                break
            offset = next_offset
        return results

    def _retrieve_qdrant(self, query: str, collection: str, filename: str = None, top_k: int = 3) -> List[Tuple[Dict[str, Any], float]]:
        if self.qdrant is None:
            raise RuntimeError("Qdrant client not connected. Call connect_qdrant(...) first.")

        q_emb = self.embedder.encode([query], convert_to_numpy=True).astype("float32")[0].tolist()
        q_filter = None
        if filename:
            q_filter = Filter(must=[FieldCondition(key="filename", match=MatchValue(value=filename))])

        search_res = self.qdrant.search(
            collection_name=collection,
            query_vector=q_emb,
            query_filter=q_filter,
            limit=top_k,
            with_payload=True,
            with_vectors=False,
        )

        out = []
        for hit in search_res:
            # hit.payload is the stored payload, hit.score is similarity
            out.append((hit.payload, float(getattr(hit, "score", 0.0))))
        return out

    def generate_from_qdrant(
        self,
        filename: str,
        collection: str,
        n_questions: int = 10,
        mode: str = "rag",               # 'per_chunk' or 'rag'
        questions_per_chunk: int = 3,    # used for 'per_chunk'
        top_k: int = 3,                  # retrieval size used in RAG
        temperature: float = 0.2,
    ) -> Dict[str, Any]:
        if self.qdrant is None:
            raise RuntimeError("Qdrant client not connected. Call connect_qdrant(...) first.")

        # get all chunks for this filename (payload should contain 'text', 'page', 'chunk_id', etc.)
        file_points = self.list_chunks_for_filename(collection=collection, filename=filename)
        if not file_points:
            raise RuntimeError(f"No chunks found for filename={filename} in collection={collection}.")

        # create a local list of texts & metadata for sampling
        texts = []
        metas = []
        for p in file_points:
            payload = p.get("payload", {})
            text = payload.get("text", "")
            texts.append(text)
            metas.append(payload)

        self.texts = texts
        self.metadata = metas
        embeddings = self.embedder.encode(texts, convert_to_numpy=True, show_progress_bar=True)
        if embeddings is None or len(embeddings) == 0:
            self.embeddings = None
            self.index = None
        else:
            self.embeddings = embeddings.astype("float32")

            # update dim in case embedder changed unexpectedly
            self.dim = int(self.embeddings.shape[1])

            # build index
            self._build_faiss_index()

        output = {}
        qcount = 0

        if mode == "per_chunk":
            # iterate all chunks (in payload order) and request questions_per_chunk from each
            for i, txt in enumerate(texts):
                if not txt.strip():
                    continue
                to_gen = questions_per_chunk
                try:
                    mcq_block = generate_mcqs_from_text(txt, n=to_gen, model=self.generation_model, temperature=temperature)
                except Exception as e:
                    print(f"Generator failed on chunk (index {i}): {e}")
                    continue
                for item in sorted(mcq_block.keys(), key=lambda x: int(x)):
                    qcount += 1
                    output[str(qcount)] = mcq_block[item]
                    if qcount >= n_questions:
                        return output
            return output

        elif mode == "rag":
            attempts = 0
            max_attempts = n_questions * 4
            while qcount < n_questions and attempts < max_attempts:
                attempts += 1
                # sample a seed sentence from a random chunk of this file
                seed_idx = random.randrange(len(texts))
                chunk = texts[seed_idx]
                sents = re.split(r'(?<=[\.\?\!])\s+', chunk)
                seed_sent = None
                for s in sents:
                    if len(s.strip()) > 20:
                        seed_sent = s
                        break
                if not seed_sent:
                    seed_sent = chunk[:200]
                query = f"Create questions about: {seed_sent}"

                # retrieve top_k chunks from the same file (restricted by filename filter)
                retrieved = self._retrieve_qdrant(query=query, collection=collection, filename=filename, top_k=top_k)
                context_parts = []
                for payload, score in retrieved:
                    # payload should contain page & chunk_id and text
                    page = payload.get("page", "?")
                    ctxt = payload.get("text", "")
                    context_parts.append(f"[page {page}] {ctxt}")
                context = "\n\n".join(context_parts)

                try:
                    mcq_block = generate_mcqs_from_text(context, n=1, model=self.generation_model, temperature=temperature)
                except Exception as e:
                    print(f"Generator failed during RAG attempt {attempts}: {e}")
                    continue

                for item in sorted(mcq_block.keys(), key=lambda x: int(x)):
                    qcount += 1
                    output[str(qcount)] = mcq_block[item]
                    if qcount >= n_questions:
                        return output
            return output
        else:
            raise ValueError("mode must be 'per_chunk' or 'rag'.")<|MERGE_RESOLUTION|>--- conflicted
+++ resolved
@@ -7,10 +7,7 @@
 from sentence_transformers import SentenceTransformer
 from uuid import uuid4
 import pymupdf4llm
-<<<<<<< HEAD
-=======
 from utils import save_to_local
->>>>>>> 52ff76ed
 
 try:
     from qdrant_client import QdrantClient
@@ -89,13 +86,6 @@
             finally:
                 doc.close()
 
-        # pages = []
-        # with pdfplumber.open(pdf_path) as pdf:
-        #     for p in pdf.pages:
-        #         txt = p.extract_text() or ""
-        #         pages.append(txt.strip())
-        # return pages
-
     def chunk_text(self, text: str, max_chars: int = 1200) -> List[str]:
         text = text.strip()
         if not text:
@@ -232,12 +222,8 @@
                 chunk = self.texts[seed_idx]
 
                 #? Investigate Chunking Strategy
-<<<<<<< HEAD
-                with open("chunks.txt", "a", encoding="utf-8") as f: 
+                with open("chunks.txt", "a", encoding="utf-8") as f:
                     f.write(chunk + "\n")
-=======
-                with open("chunks.txt", "a", encoding="utf-8") as f: f.write(chunk + "\n")
->>>>>>> 52ff76ed
 
                 sents = re.split(r'(?<=[\.\?\!])\s+', chunk)
                 seed_sent = random.choice([s for s in sents if len(s.strip()) > 20]) if sents else chunk[:200]
